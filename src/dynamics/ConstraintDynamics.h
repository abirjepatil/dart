--- conflicted
+++ resolved
@@ -73,10 +73,7 @@
         inline Eigen::VectorXd getContactForce(int _skelIndex) const { 
             return mContactForces[_skelIndex]; 
         }
-<<<<<<< HEAD
-=======
 
->>>>>>> 4fcdc35d
         inline collision::CollisionDetector* getCollisionChecker() const {
             return mCollisionChecker; 
         }
