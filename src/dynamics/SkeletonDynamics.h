--- conflicted
+++ resolved
@@ -11,42 +11,30 @@
 
 #include <vector>
 #include <Eigen/Dense>
-#include "kinematics/Skeleton.h"
+#include "model3d/Skeleton.h"
 
 namespace dynamics{
 
-    class SkeletonDynamics : public kinematics::Skeleton{
+    class SkeletonDynamics : public model3d::Skeleton{
     public:
         EIGEN_MAKE_ALIGNED_OPERATOR_NEW
 
         SkeletonDynamics();
         virtual ~SkeletonDynamics();
 
-        virtual kinematics::BodyNode* createBodyNode(const char* const _name = NULL); ///< Creates a derived class of BodyNode that calculates the dynamics quantities
+        virtual model3d::BodyNode* createBodyNode(const char* const _name = NULL);
 
         // inverse dynamics computation
-<<<<<<< HEAD
-        Eigen::VectorXd computeInverseDynamicsLinear(const Eigen::Vector3d &_gravity, const Eigen::VectorXd *_qdot, const Eigen::VectorXd *_qdotdot=NULL, bool _computeJacobians=true, bool _withExternalForces=false); ///< runs recursive inverse dynamics algorithm and returns the generalized forces; if qdd is NULL, it is treated as zero; also computes Jacobian Jv and Jw in iterative manner if the flag is true i.e. replaces updateFirstDerivatives of non-recursive dynamics; when _withExternalForces is true, external forces will be accounted for in the returned generalized forces; when _withExternalForces is false, only the sum of Corolis force and gravity is returned
-=======
         Eigen::VectorXd computeInverseDynamicsLinear(const Eigen::Vector3d &_gravity, const Eigen::VectorXd *_qdot, const Eigen::VectorXd *_qdotdot=NULL, bool _computeJacobians=true); ///< runs recursive inverse dynamics algorithm and returns the generalized forces; if qdd is NULL, it is treated as zero; also computes Jacobian Jv and Jw in iterative manner if the flag is true i.e. replaces updateFirstDerivatives of non-recursive dynamics
->>>>>>> bec0e429
         
-        void computeDynamics(const Eigen::Vector3d &_gravity, const Eigen::VectorXd &_qdot, bool _useInvDynamics=true);  ///< compute equations of motion matrices/vectors: M, C/Cvec, g in M*qdd + C*qd + g; if _useInvDynamics==true, uses computeInverseDynamicsLinear to compute C*qd+g term directly; else uses expensive generic computation of non-recursive dynamics. Note that different quantities are computed using different algorithms. At the end, mass matrix M, Coriolis force plus gravity Cg, and the external force Fext will be ready to use. The generalized force of gravity g is also updated if nonrecursive formula is used.
+        void computeDynamics(const Eigen::Vector3d &_gravity, const Eigen::VectorXd &_qdot, bool _useInvDynamics=true);  ///< compute equations of motion matrices/vectors: M, C/Cvec, g in M*qdd + C*qd + g; if _useInvDynamics==true, uses computeInverseDynamicsLinear to compute C*qd+g term directly; else uses expensive generic computation of non-recursive dynamics
 
-        void evalExternalForces( bool _useRecursive ); ///< evaluate external forces to generalized torques; similarly to the inverse dynamics computation, when _useRecursive is true, a recursive algorithm is used; else the jacobian is used to do the conversion: tau = J^{T}F. Highly recommand to use this function after the respective (recursive or nonrecursive) dynamics computation because the necessary Jacobians will be ready. Extra care is needed to make sure the required quantitives are up-to-date when using this function alone. 
-        void clearExternalForces(); ///< clear all the contacts of external forces; automatically called after each (forward/inverse) dynamics computation, which marks the end of a cycle.
-
-<<<<<<< HEAD
-        void clampRotation( Eigen::VectorXd& _q, Eigen::VectorXd& _qdot); ///< Clamp joint rotations to the range of [-pi, pi]. 
-        ///< It's particularly useful for exponential map because the system will become unstable if the exponential map rotaion is outside this range. For euler angles, the dof values can directly add or subtract 2*pi; for exponential map, once the rotation magnitude is changed, the velocity need to change accordingly to represent the same angular velocity. This function requires the transformations and first derivatives. 
-=======
         void evalExternalForces( bool _useRecursive ); ///< evaluate external forces to generalized torques
         void clearExternalForces(); ///< clear all the contacts of external forces; automatically called after each (forward/inverse) dynamics computation
 
         void clampRotation( Eigen::VectorXd& _q, Eigen::VectorXd& _qdot);
         ///< Clamp joint rotations to the range of [-pi, pi]. 
         ///< It's particularly useful for exponential map because the system will become unstable if the exponential map rotaion is outside this range. For euler angles, the dof values can directly add or subtract 2*pi; for exponential map, once the rotation magnitude is changed, the velocity need to change accordingly to represent the same angular velocity 
->>>>>>> bec0e429
 
         Eigen::MatrixXd getMassMatrix() const { return mM; }
         Eigen::MatrixXd getCoriolisMatrix() const { return mC; }
@@ -57,9 +45,9 @@
     
     protected:
         Eigen::MatrixXd mM;    ///< Mass matrix for the skeleton
-        Eigen::MatrixXd mC;    ///< Coriolis matrix for the skeleton; not being used currently
+        Eigen::MatrixXd mC;    ///< Coriolis matrix for the skeleton
         Eigen::VectorXd mCvec;    ///< Coriolis vector for the skeleton == mC*qdot
-        Eigen::VectorXd mG;    ///< Gravity vector for the skeleton; computed in nonrecursive dynamics only
+        Eigen::VectorXd mG;    ///< Gravity vector for the skeleton
         Eigen::VectorXd mCg;   ///< combined coriolis and gravity term == mC*qdot + g
         Eigen::VectorXd mFext; ///< external forces vector for the skeleton
 
