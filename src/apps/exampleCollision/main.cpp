--- conflicted
+++ resolved
@@ -559,12 +559,6 @@
 
     // Enter the main loop.
 
-<<<<<<< HEAD
-  glutMainLoop();
-  return 0;
-=======
     glutMainLoop();
-  
->>>>>>> 37968d5e
-}
-
+}
+
