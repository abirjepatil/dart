# A list of applications
set_property(DIRECTORY PROPERTY FOLDER Apps)
set_property(DIRECTORY PROPERTY EXCLUDE_FROM_DEFAULT_BUILD ON)

# List of all the subdirectories to include
foreach(APPDIR
    meshCollision
	viewer
	forwardSim
	cubes
	motionAnalysis
	pdController
	balance
	ik
	hybrid
<<<<<<< HEAD
        hanging
=======
	hardcodedDesign
>>>>>>> e0f861d3
	)
    add_subdirectory(${APPDIR})
    if(WIN32)
        if(TARGET ${APPTARGET})
            set_target_properties(${APPTARGET} PROPERTIES FOLDER Apps
                    #EXCLUDE_FROM_DEFAULT_BUILD ON
                    )
            set_target_properties(${APPTARGET} PROPERTIES STATIC_LIBRARY_FLAGS_RELEASE "/LTCG")
        endif(TARGET ${APPTARGET})
    endif(WIN32)
endforeach(APPDIR)<|MERGE_RESOLUTION|>--- conflicted
+++ resolved
@@ -13,11 +13,8 @@
 	balance
 	ik
 	hybrid
-<<<<<<< HEAD
-        hanging
-=======
+	hanging
 	hardcodedDesign
->>>>>>> e0f861d3
 	)
     add_subdirectory(${APPDIR})
     if(WIN32)
