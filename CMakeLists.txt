--- conflicted
+++ resolved
@@ -153,8 +153,6 @@
 
 if(NOT BUILD_CORE_ONLY)
 
-<<<<<<< HEAD
-=======
   # GLUT
   if(WIN32 AND NOT CYGWIN)
     set(GLUT_INCLUDE_DIR "@CMAKE_INSTALL_PREFIX@/include")
@@ -169,7 +167,6 @@
     endif()
   endif()
 
->>>>>>> e6eeba60
   # FLANN
   find_package(FLANN 1.8.4 QUIET)
   if(FLANN_FOUND)
